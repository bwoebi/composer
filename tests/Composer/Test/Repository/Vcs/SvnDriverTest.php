--- conflicted
+++ resolved
@@ -32,24 +32,9 @@
         $nullIO = new \Composer\IO\NullIO;
 
         return array(
-<<<<<<< HEAD
-            array(
-                'http://till:test@svn.example.org/',
-                " --no-auth-cache --username 'till' --password 'test' ",
-            ),
-            array(
-                'http://svn.apache.org/',
-                '',
-            ),
-            array(
-                'svn://johndoe@example.org',
-                " --no-auth-cache --username 'johndoe' --password '' ",
-            ),
-=======
             array('http://till:test@svn.example.org/', $this->getCmd(" --no-auth-cache --username 'till' --password 'test' ")),
             array('http://svn.apache.org/', ''),
             array('svn://johndoe@example.org', $this->getCmd(" --no-auth-cache --username 'johndoe' --password '' ")),
->>>>>>> e50fbf37
         );
     }
 
@@ -68,7 +53,6 @@
         $this->assertEquals($expect, $svn->getSvnCredentialString());
     }
 
-<<<<<<< HEAD
     /**
      * Test the execute method.
      */
@@ -105,7 +89,8 @@
             "svn ls --non-interactive  'http://svn.example.org'",
             $svn->getSvnCommand('svn ls', $url)
         );
-=======
+    }
+
     private function getCmd($cmd)
     {
         if (defined('PHP_WINDOWS_VERSION_BUILD')) {
@@ -113,6 +98,5 @@
         }
 
         return $cmd;
->>>>>>> e50fbf37
     }
 }