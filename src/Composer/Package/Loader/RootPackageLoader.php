<?php

/*
 * This file is part of Composer.
 *
 * (c) Nils Adermann <naderman@naderman.de>
 *     Jordi Boggiano <j.boggiano@seld.be>
 *
 * For the full copyright and license information, please view the LICENSE
 * file that was distributed with this source code.
 */

namespace Composer\Package\Loader;

use Composer\Package\BasePackage;
use Composer\Package\AliasPackage;
use Composer\Config;
use Composer\Factory;
use Composer\Package\Version\VersionParser;
use Composer\Repository\RepositoryManager;
use Composer\Repository\Vcs\HgDriver;
use Composer\IO\NullIO;
use Composer\Util\ProcessExecutor;
use Composer\Util\Git as GitUtil;

/**
 * ArrayLoader built for the sole purpose of loading the root package
 *
 * Sets additional defaults and loads repositories
 *
 * @author Jordi Boggiano <j.boggiano@seld.be>
 */
class RootPackageLoader extends ArrayLoader
{
    private $manager;
    private $config;
    private $process;

    public function __construct(RepositoryManager $manager, Config $config, VersionParser $parser = null, ProcessExecutor $process = null)
    {
        $this->manager = $manager;
        $this->config = $config;
        $this->process = $process ?: new ProcessExecutor();
        parent::__construct($parser);
    }

    public function load(array $config, $class = 'Composer\Package\RootPackage')
    {
        if (!isset($config['name'])) {
            $config['name'] = '__root__';
        }
        if (!isset($config['version'])) {
            // override with env var if available
            if (getenv('COMPOSER_ROOT_VERSION')) {
                $version = getenv('COMPOSER_ROOT_VERSION');
            } else {
                $version = $this->guessVersion($config);
            }

            if (!$version) {
                $version = '1.0.0';
            }

            $config['version'] = $version;
        }

        $realPackage = $package = parent::load($config, $class);

        if ($realPackage instanceof AliasPackage) {
            $realPackage = $package->getAliasOf();
        }

        if (isset($config['minimum-stability'])) {
            $realPackage->setMinimumStability(VersionParser::normalizeStability($config['minimum-stability']));
        }

        $aliases = array();
        $stabilityFlags = array();
        $references = array();
        foreach (array('require', 'require-dev') as $linkType) {
            if (isset($config[$linkType])) {
                $linkInfo = BasePackage::$supportedLinkTypes[$linkType];
                $method = 'get'.ucfirst($linkInfo['method']);
                $links = array();
                foreach ($realPackage->$method() as $link) {
                    $links[$link->getTarget()] = $link->getConstraint()->getPrettyString();
                }
                $aliases = $this->extractAliases($links, $aliases);
                $stabilityFlags = $this->extractStabilityFlags($links, $stabilityFlags, $realPackage->getMinimumStability());
                $references = $this->extractReferences($links, $references);
            }
        }

        $realPackage->setAliases($aliases);
        $realPackage->setStabilityFlags($stabilityFlags);
        $realPackage->setReferences($references);

        if (isset($config['prefer-stable'])) {
            $realPackage->setPreferStable((bool) $config['prefer-stable']);
        }

        $repos = Factory::createDefaultRepositories(null, $this->config, $this->manager);
        foreach ($repos as $repo) {
            $this->manager->addRepository($repo);
        }
        $realPackage->setRepositories($this->config->getRepositories());

        return $package;
    }

    private function extractAliases(array $requires, array $aliases)
    {
        foreach ($requires as $reqName => $reqVersion) {
            if (preg_match('{^([^,\s#]+)(?:#[^ ]+)? +as +([^,\s]+)$}', $reqVersion, $match)) {
                $aliases[] = array(
                    'package' => strtolower($reqName),
                    'version' => $this->versionParser->normalize($match[1], $reqVersion),
                    'alias' => $match[2],
                    'alias_normalized' => $this->versionParser->normalize($match[2], $reqVersion),
                );
            }
        }

        return $aliases;
    }

    private function extractStabilityFlags(array $requires, array $stabilityFlags, $minimumStability)
    {
        $stabilities = BasePackage::$stabilities;
        $minimumStability = $stabilities[$minimumStability];
        foreach ($requires as $reqName => $reqVersion) {
            // parse explicit stability flags to the most unstable
            if (preg_match('{^[^,\s]*?@('.implode('|', array_keys($stabilities)).')$}i', $reqVersion, $match)) {
                $name = strtolower($reqName);
                $stability = $stabilities[VersionParser::normalizeStability($match[1])];

                if (isset($stabilityFlags[$name]) && $stabilityFlags[$name] > $stability) {
                    continue;
                }
                $stabilityFlags[$name] = $stability;

                continue;
            }

            // infer flags for requirements that have an explicit -dev or -beta version specified but only
            // for those that are more unstable than the minimumStability or existing flags
            $reqVersion = preg_replace('{^([^,\s@]+) as .+$}', '$1', $reqVersion);
            if (preg_match('{^[^,\s@]+$}', $reqVersion) && 'stable' !== ($stabilityName = VersionParser::parseStability($reqVersion))) {
                $name = strtolower($reqName);
                $stability = $stabilities[$stabilityName];
                if ((isset($stabilityFlags[$name]) && $stabilityFlags[$name] > $stability) || ($minimumStability > $stability)) {
                    continue;
                }
                $stabilityFlags[$name] = $stability;
            }
        }

        return $stabilityFlags;
    }

    private function extractReferences(array $requires, array $references)
    {
        foreach ($requires as $reqName => $reqVersion) {
            $reqVersion = preg_replace('{^([^,\s@]+) as .+$}', '$1', $reqVersion);
            if (preg_match('{^[^,\s@]+?#([a-f0-9]+)$}', $reqVersion, $match) && 'dev' === ($stabilityName = VersionParser::parseStability($reqVersion))) {
                $name = strtolower($reqName);
                $references[$name] = $match[1];
            }
        }

        return $references;
    }

    private function guessVersion(array $config)
    {
        if (function_exists('proc_open')) {
            $version = $this->guessGitVersion($config);
            if (null !== $version) {
                return $version;
            }

            return $this->guessHgVersion($config);
        }
    }

    private function guessGitVersion(array $config)
    {
<<<<<<< HEAD
        $util = new GitUtil;
        $util->cleanEnv();
=======
        // try to fetch current version from git branch as a tag
        if (0 === $this->process->execute('git describe --exact-match --tags', $output)) {
            return $this->versionParser->normalize(rtrim($output));
        }
>>>>>>> 215556df

        // try to fetch current version from git branch
        if (0 === $this->process->execute('git branch --no-color --no-abbrev -v', $output)) {
            $branches = array();
            $isFeatureBranch = false;
            $version = null;

            // find current branch and collect all branch names
            foreach ($this->process->splitLines($output) as $branch) {
                if ($branch && preg_match('{^(?:\* ) *(\(no branch\)|\(detached from [a-f0-9]+\)|\S+) *([a-f0-9]+) .*$}', $branch, $match)) {
                    if ($match[1] === '(no branch)' || substr($match[1], 0, 10) === '(detached ') {
                        $version = 'dev-'.$match[2];
                        $isFeatureBranch = true;
                    } else {
                        $version = $this->versionParser->normalizeBranch($match[1]);
                        $isFeatureBranch = 0 === strpos($version, 'dev-');
                        if ('9999999-dev' === $version) {
                            $version = 'dev-'.$match[1];
                        }
                    }
                }

                if ($branch && !preg_match('{^ *[^/]+/HEAD }', $branch)) {
                    if (preg_match('{^(?:\* )? *(\S+) *([a-f0-9]+) .*$}', $branch, $match)) {
                        $branches[] = $match[1];
                    }
                }
            }

            if (!$isFeatureBranch) {
                return $version;
            }

            // try to find the best (nearest) version branch to assume this feature's version
            $version = $this->guessFeatureVersion($config, $version, $branches, 'git rev-list %candidate%..%branch%');

            return $version;
        }
    }

    private function guessHgVersion(array $config)
    {
        // try to fetch current version from hg branch
        if (0 === $this->process->execute('hg branch', $output)) {
            $branch = trim($output);
            $version = $this->versionParser->normalizeBranch($branch);
            $isFeatureBranch = 0 === strpos($version, 'dev-');

            if ('9999999-dev' === $version) {
                $version = 'dev-'.$branch;
            }

            if (!$isFeatureBranch) {
                return $version;
            }

            // re-use the HgDriver to fetch branches (this properly includes bookmarks)
            $config = array('url' => getcwd());
            $driver = new HgDriver($config, new NullIO(), $this->config, $this->process);
            $branches = array_keys($driver->getBranches());

            // try to find the best (nearest) version branch to assume this feature's version
            $version = $this->guessFeatureVersion($config, $version, $branches, 'hg log -r "not ancestors(\'%candidate%\') and ancestors(\'%branch%\')" --template "{node}\\n"');

            return $version;
        }
    }

    private function guessFeatureVersion(array $config, $version, array $branches, $scmCmdline)
    {
        // ignore feature branches if they have no branch-alias or self.version is used
        // and find the branch they came from to use as a version instead
        if ((isset($config['extra']['branch-alias']) && !isset($config['extra']['branch-alias'][$version]))
            || strpos(json_encode($config), '"self.version"')
        ) {
            $branch = preg_replace('{^dev-}', '', $version);
            $length = PHP_INT_MAX;
            foreach ($branches as $candidate) {
                // do not compare against other feature branches
                if ($candidate === $branch || !preg_match('{^(master|trunk|default|develop|\d+\..+)$}', $candidate, $match)) {
                    continue;
                }

                $cmdLine = str_replace(array('%candidate%', '%branch%'), array($candidate, $branch), $scmCmdline);
                if (0 !== $this->process->execute($cmdLine, $output)) {
                    continue;
                }

                if (strlen($output) < $length) {
                    $length = strlen($output);
                    $version = $this->versionParser->normalizeBranch($candidate);
                    if ('9999999-dev' === $version) {
                        $version = 'dev-'.$match[1];
                    }
                }
            }
        }

        return $version;
    }
}<|MERGE_RESOLUTION|>--- conflicted
+++ resolved
@@ -185,15 +185,13 @@
 
     private function guessGitVersion(array $config)
     {
-<<<<<<< HEAD
         $util = new GitUtil;
         $util->cleanEnv();
-=======
-        // try to fetch current version from git branch as a tag
+
+        // try to fetch current version from git tags
         if (0 === $this->process->execute('git describe --exact-match --tags', $output)) {
-            return $this->versionParser->normalize(rtrim($output));
-        }
->>>>>>> 215556df
+            return $this->versionParser->normalize(trim($output));
+        }
 
         // try to fetch current version from git branch
         if (0 === $this->process->execute('git branch --no-color --no-abbrev -v', $output)) {
